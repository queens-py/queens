--- conflicted
+++ resolved
@@ -224,11 +224,7 @@
     # via
     #   -r requirements.in
     #   salib
-<<<<<<< HEAD
-pillow==9.1.1
-=======
 pillow==9.2.0
->>>>>>> 867e07e8
     # via matplotlib
 plotly==5.10.0
     # via -r requirements.in
