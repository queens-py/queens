[MASTER]

# A comma-separated list of package or module names from where C extensions may
# be loaded. Extensions are loading into the active Python interpreter and may
# run arbitrary code.
extension-pkg-allow-list=

# A comma-separated list of package or module names from where C extensions may
# be loaded. Extensions are loading into the active Python interpreter and may
# run arbitrary code. (This is an alternative name to extension-pkg-allow-list
# for backward compatibility.)
extension-pkg-whitelist=

# Return non-zero exit code if any of these messages/categories are detected,
# even if score is above --fail-under value. Syntax same as enable. Messages
# specified are enabled, while categories only check already-enabled messages.
fail-on=

# Specify a score threshold to be exceeded before program exits with error.
fail-under=10.0

# Files or directories to be skipped. They should be base names, not paths.
ignore=CVS,

# Add files or directories matching the regex patterns to the ignore-list. The
# regex matches against paths and can be in Posix or Windows format.
ignore-paths=

# Files or directories matching the regex patterns are skipped. The regex
# matches against base names, not paths. The default value ignores emacs file
# locks
ignore-patterns=^\.#

# Python code to execute, usually for sys.path manipulation such as
# pygtk.require().
#init-hook=

# Use multiple processes to speed up Pylint. Specifying 0 will auto-detect the
# number of processors available to use.
jobs=1

# Control the amount of potential inferred values when inferring a single
# object. This can help the performance when dealing with large functions or
# complex, nested conditions.
limit-inference-results=100

# List of plugins (as comma separated values of python module names) to load,
# usually to register additional checkers.
load-plugins=

# Pickle collected data for later comparisons.
persistent=yes

# Minimum Python version to use for version dependent checks. Will default to
# the version used to run pylint.
py-version=3.8

# Discover python modules and packages in the file system subtree.
recursive=no

# When enabled, pylint would attempt to guess common misconfiguration and emit
# user-friendly hints instead of false-positive error messages.
suggestion-mode=yes

# Allow loading of arbitrary C extensions. Extensions are imported into the
# active Python interpreter and may run arbitrary code.
unsafe-load-any-extension=no


[MESSAGES CONTROL]

# Only show warnings with the listed confidence levels. Leave empty to show
# all. Valid levels: HIGH, CONTROL_FLOW, INFERENCE, INFERENCE_FAILURE,
# UNDEFINED.
confidence=

# Disable the message, report, category or checker with the given id(s). You
# can either give multiple identifiers separated by comma (,) or put this
# option multiple times (only on the command line, not in the configuration
# file where it should appear only once). You can also use "--disable=all" to
# disable everything first and then re-enable specific checks. For example, if
# you want to run only the similarities checker, you can use "--disable=all
# --enable=similarities". If you want to run only the classes checker, but have
# no Warning level messages displayed, use "--disable=all --enable=classes
# --disable=W".
disable=raw-checker-failed,
        bad-inline-option,
        locally-disabled,
        file-ignored,
        suppressed-message,
        useless-suppression,
        deprecated-pragma,
        use-symbolic-message-instead,
        design,
        super-init-not-called,
<<<<<<< HEAD
        too-many-nested-blocks,
        broad-exception-caught,
        useless-parent-delegation,
        too-many-lines,
        cell-var-from-loop,
        consider-using-from-import,
        pointless-string-statement,
        inconsistent-return-statements,
=======
        no-name-in-module,
>>>>>>> 9df358ec
        bare-except,
        abstract-method,
        attribute-defined-outside-init,
        unnecessary-pass,
        arguments-differ,
        fixme,
        protected-access,
        unused-argument,
        duplicate-code,
        invalid-name,
        redefined-outer-name,

# Enable the message, report, category or checker with the given id(s). You can
# either give multiple identifier separated by comma (,) or put this option
# multiple time (only on the command line, not in the configuration file where
# it should appear only once). See also the "--disable" option for examples.
enable=c-extension-no-member


[REPORTS]

# Python expression which should return a score less than or equal to 10. You
# have access to the variables 'fatal', 'error', 'warning', 'refactor',
# 'convention', and 'info' which contain the number of messages in each
# category, as well as 'statement' which is the total number of statements
# analyzed. This score is used by the global evaluation report (RP0004).
evaluation=max(0, 0 if fatal else 10.0 - ((float(5 * error + warning + refactor + convention) / statement) * 10))

# Template used to display messages. This is a python new-style format string
# used to format the message information. See doc for all details.
#msg-template=

# Set the output format. Available formats are text, parseable, colorized, json
# and msvs (visual studio). You can also give a reporter class, e.g.
# mypackage.mymodule.MyReporterClass.
output-format=text

# Tells whether to display a full report or only the messages.
reports=no

# Activate the evaluation score.
score=yes


[REFACTORING]

# Maximum number of nested blocks for function / method body
max-nested-blocks=5

# Complete name of functions that never returns. When checking for
# inconsistent-return-statements if a never returning function is called then
# it will be considered as an explicit return statement and no message will be
# printed.
never-returning-functions=sys.exit,argparse.parse_error


[FORMAT]

# Expected format of line ending, e.g. empty (any line ending), LF or CRLF.
expected-line-ending-format=

# Regexp for a line that is allowed to be longer than the limit.
ignore-long-lines=^\s*(# )?<?https?://\S+>?$

# Number of spaces of indent required inside a hanging or continued line.
indent-after-paren=4

# String used as indentation unit. This is usually "    " (4 spaces) or "\t" (1
# tab).
indent-string='    '

# Maximum number of characters on a single line.
max-line-length=100

# Maximum number of lines in a module.
max-module-lines=1000

# Allow the body of a class to be on the same line as the declaration if body
# contains single statement.
single-line-class-stmt=no

# Allow the body of an if to be on the same line as the test if there is no
# else.
single-line-if-stmt=no


[LOGGING]

# The type of string formatting that logging methods do. `old` means using %
# formatting, `new` is for `{}` formatting.
logging-format-style=old

# Logging modules to check that the string format arguments are in logging
# function parameter format.
logging-modules=logging


[MISCELLANEOUS]

# List of note tags to take in consideration, separated by a comma.
notes=FIXME,
      XXX,
      TODO

# Regular expression of note tags to take in consideration.
#notes-rgx=


[SIMILARITIES]

# Comments are removed from the similarity computation
ignore-comments=yes

# Docstrings are removed from the similarity computation
ignore-docstrings=yes

# Imports are removed from the similarity computation
ignore-imports=no

# Signatures are removed from the similarity computation
ignore-signatures=no

# Minimum lines number of a similarity.
min-similarity-lines=4


[SPELLING]

# Limits count of emitted suggestions for spelling mistakes.
max-spelling-suggestions=4

# Spelling dictionary name. Available dictionaries: none. To make it work,
# install the 'python-enchant' package.
spelling-dict=

# List of comma separated words that should be considered directives if they
# appear and the beginning of a comment and should not be checked.
spelling-ignore-comment-directives=fmt: on,fmt: off,noqa:,noqa,nosec,isort:skip,mypy:

# List of comma separated words that should not be checked.
spelling-ignore-words=

# A path to a file that contains the private dictionary; one word per line.
spelling-private-dict-file=

# Tells whether to store unknown words to the private dictionary (see the
# --spelling-private-dict-file option) instead of raising a message.
spelling-store-unknown-words=no


[STRING]

# This flag controls whether inconsistent-quotes generates a warning when the
# character used as a quote delimiter is used inconsistently within a module.
check-quote-consistency=no

# This flag controls whether the implicit-str-concat should generate a warning
# on implicit string concatenation in sequences defined over several lines.
check-str-concat-over-line-jumps=no


[TYPECHECK]

# List of decorators that produce context managers, such as
# contextlib.contextmanager. Add to this list to register other decorators that
# produce valid context managers.
contextmanager-decorators=contextlib.contextmanager

# List of members which are set dynamically and missed by pylint inference
# system, and so shouldn't trigger E1101 when accessed. Python regular
# expressions are accepted.
generated-members=

# Tells whether missing members accessed in mixin class should be ignored. A
# class is considered mixin if its name matches the mixin-class-rgx option.
ignore-mixin-members=yes

# Tells whether to warn about missing members when the owner of the attribute
# is inferred to be None.
ignore-none=yes

# This flag controls whether pylint should warn about no-member and similar
# checks whenever an opaque object is returned when inferring. The inference
# can return multiple potential results while evaluating a Python object, but
# some branches might not be evaluated, which results in partial inference. In
# that case, it might be useful to still emit no-member and other checks for
# the rest of the inferred objects.
ignore-on-opaque-inference=yes

# List of class names for which member attributes should not be checked (useful
# for classes with dynamically set attributes). This supports the use of
# qualified names.
ignored-classes=optparse.Values,
                thread._local,
                _thread._local,
                pqueens.visualization.bmfmc_visualization,
                pqueens.visualization.bmfia_visualization,
                pqueens.visualization.sa_visualization,
                pqueens.visualization.surrogate_visualization,
                pqueens.visualization.variational_inference_visualization,
                matplotlib.cm,
                logging.RootLogger,


# List of module names for which member attributes should not be checked
# (useful for modules/projects where namespaces are manipulated during runtime
# and thus existing member attributes cannot be deduced by static analysis). It
# supports qualified module names, as well as Unix pattern matching.
ignored-modules=vtk,
                particles,

# Show a hint with possible names when a member name was not found. The aspect
# of finding the hint is based on edit distance.
missing-member-hint=yes

# The minimum edit distance a name should have in order to be considered a
# similar match for a missing member name.
missing-member-hint-distance=1

# The total number of similar names that should be taken in consideration when
# showing a hint for a missing member.
missing-member-max-choices=1

# Regex pattern to define which classes are considered mixins ignore-mixin-
# members is set to 'yes'
mixin-class-rgx=.*[Mm]ixin

# List of decorators that change the signature of a decorated function.
signature-mutators=


[VARIABLES]

# List of additional names supposed to be defined in builtins. Remember that
# you should avoid defining new builtins when possible.
additional-builtins=

# Tells whether unused global variables should be treated as a violation.
allow-global-unused-variables=yes

# List of names allowed to shadow builtins
allowed-redefined-builtins=

# List of strings which can identify a callback function by name. A callback
# name must start or end with one of those strings.
callbacks=cb_,
          _cb

# A regular expression matching the name of dummy variables (i.e. expected to
# not be used).
dummy-variables-rgx=_+$|(_[a-zA-Z0-9_]*[a-zA-Z0-9]+?$)|dummy|^ignored_|^unused_

# Argument names that match this expression will be ignored. Default to name
# with leading underscore.
ignored-argument-names=_.*|^ignored_|^unused_

# Tells whether we should check for unused import in __init__ files.
init-import=no

# List of qualified module names which can have objects that can redefine
# builtins.
redefining-builtins-modules=six.moves,past.builtins,future.builtins,builtins,io


[BASIC]

# Naming style matching correct argument names.
argument-naming-style=snake_case

# Regular expression matching correct argument names. Overrides argument-
# naming-style. If left empty, argument names will be checked with the set
# naming style.
#argument-rgx=

# Naming style matching correct attribute names.
attr-naming-style=snake_case

# Regular expression matching correct attribute names. Overrides attr-naming-
# style. If left empty, attribute names will be checked with the set naming
# style.
#attr-rgx=

# Bad variable names which should always be refused, separated by a comma.
bad-names=foo,
          bar,
          baz,
          toto,
          tutu,
          tata

# Bad variable names regexes, separated by a comma. If names match any regex,
# they will always be refused
bad-names-rgxs=

# Naming style matching correct class attribute names.
class-attribute-naming-style=any

# Regular expression matching correct class attribute names. Overrides class-
# attribute-naming-style. If left empty, class attribute names will be checked
# with the set naming style.
#class-attribute-rgx=

# Naming style matching correct class constant names.
class-const-naming-style=UPPER_CASE

# Regular expression matching correct class constant names. Overrides class-
# const-naming-style. If left empty, class constant names will be checked with
# the set naming style.
#class-const-rgx=

# Naming style matching correct class names.
class-naming-style=PascalCase

# Regular expression matching correct class names. Overrides class-naming-
# style. If left empty, class names will be checked with the set naming style.
#class-rgx=

# Naming style matching correct constant names.
const-naming-style=UPPER_CASE

# Regular expression matching correct constant names. Overrides const-naming-
# style. If left empty, constant names will be checked with the set naming
# style.
#const-rgx=

# Minimum line length for functions/classes that require docstrings, shorter
# ones are exempt.
docstring-min-length=-1

# Naming style matching correct function names.
function-naming-style=snake_case

# Regular expression matching correct function names. Overrides function-
# naming-style. If left empty, function names will be checked with the set
# naming style.
#function-rgx=

# Good variable names which should always be accepted, separated by a comma.
good-names=i,
           j,
           k,
           ex,
           Run,
           _,
           f,
	   db,
           rv,
           rf

# Good variable names regexes, separated by a comma. If names match any regex,
# they will always be accepted
good-names-rgxs=

# Include a hint for the correct naming format with invalid-name.
include-naming-hint=no

# Naming style matching correct inline iteration names.
inlinevar-naming-style=any

# Regular expression matching correct inline iteration names. Overrides
# inlinevar-naming-style. If left empty, inline iteration names will be checked
# with the set naming style.
#inlinevar-rgx=

# Naming style matching correct method names.
method-naming-style=snake_case

# Regular expression matching correct method names. Overrides method-naming-
# style. If left empty, method names will be checked with the set naming style.
#method-rgx=

# Naming style matching correct module names.
module-naming-style=snake_case

# Regular expression matching correct module names. Overrides module-naming-
# style. If left empty, module names will be checked with the set naming style.
#module-rgx=

# Colon-delimited sets of names that determine each other's naming style when
# the name regexes allow several styles.
name-group=

# Regular expression which should only match function or class names that do
# not require a docstring.
no-docstring-rgx=^_

# List of decorators that produce properties, such as abc.abstractproperty. Add
# to this list to register other decorators that produce valid properties.
# These decorators are taken in consideration only for invalid-name.
property-classes=abc.abstractproperty

# Regular expression matching correct type variable names. If left empty, type
# variable names will be checked with the set naming style.
#typevar-rgx=

# Naming style matching correct variable names.
variable-naming-style=snake_case

# Regular expression matching correct variable names. Overrides variable-
# naming-style. If left empty, variable names will be checked with the set
# naming style.
#variable-rgx=


[DESIGN]

# List of regular expressions of class ancestor names to ignore when counting
# public methods (see R0903)
exclude-too-few-public-methods=

# List of qualified class names to ignore when counting class parents (see
# R0901)
ignored-parents=

# Maximum number of arguments for function / method.
max-args=5

# Maximum number of attributes for a class (see R0902).
max-attributes=7

# Maximum number of boolean expressions in an if statement (see R0916).
max-bool-expr=5

# Maximum number of branch for function / method body.
max-branches=12

# Maximum number of locals for function / method body.
max-locals=15

# Maximum number of parents for a class (see R0901).
max-parents=7

# Maximum number of public methods for a class (see R0904).
max-public-methods=20

# Maximum number of return / yield for function / method body.
max-returns=6

# Maximum number of statements in function / method body.
max-statements=50

# Minimum number of public methods for a class (see R0903).
min-public-methods=2


[IMPORTS]

# List of modules that can be imported at any level, not just the top level
# one.
allow-any-import-level=

# Allow wildcard imports from modules that define __all__.
allow-wildcard-with-all=no

# Analyse import fallback blocks. This can be used to support both Python 2 and
# 3 compatible code, which means that the block might have code that exists
# only in one or another interpreter, leading to false positives when analysed.
analyse-fallback-blocks=no

# Deprecated modules which should not be used, separated by a comma.
deprecated-modules=optparse,tkinter.tix

# Output a graph (.gv or any supported image format) of external dependencies
# to the given file (report RP0402 must not be disabled).
ext-import-graph=

# Output a graph (.gv or any supported image format) of all (i.e. internal and
# external) dependencies to the given file (report RP0402 must not be
# disabled).
import-graph=

# Output a graph (.gv or any supported image format) of internal dependencies
# to the given file (report RP0402 must not be disabled).
int-import-graph=

# Force import order to recognize a module as part of the standard
# compatibility libraries.
known-standard-library=

# Force import order to recognize a module as part of a third party library.
known-third-party=enchant

# Couples of modules and preferred modules, separated by a comma.
preferred-modules=


[CLASSES]

# Warn about protected attribute access inside special methods
check-protected-access-in-special-methods=no

# List of method names used to declare (i.e. assign) instance attributes.
defining-attr-methods=__init__,
                      __new__,
                      setUp,
                      __post_init__

# List of member names, which should be excluded from the protected access
# warning.
exclude-protected=_asdict,
                  _fields,
                  _replace,
                  _source,
                  _make

# List of valid names for the first argument in a class method.
valid-classmethod-first-arg=cls

# List of valid names for the first argument in a metaclass class method.
valid-metaclass-classmethod-first-arg=cls


[EXCEPTIONS]

# Exceptions that will emit a warning when being caught. Defaults to
# "builtins.BaseException, builtins.Exception".
overgeneral-exceptions=builtins.BaseException,
                       builtins.Exception<|MERGE_RESOLUTION|>--- conflicted
+++ resolved
@@ -93,18 +93,11 @@
         use-symbolic-message-instead,
         design,
         super-init-not-called,
-<<<<<<< HEAD
-        too-many-nested-blocks,
-        broad-exception-caught,
-        useless-parent-delegation,
-        too-many-lines,
+        no-name-in-module,
         cell-var-from-loop,
         consider-using-from-import,
         pointless-string-statement,
         inconsistent-return-statements,
-=======
-        no-name-in-module,
->>>>>>> 9df358ec
         bare-except,
         abstract-method,
         attribute-defined-outside-init,
