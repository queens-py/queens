[MASTER]

# A comma-separated list of package or module names from where C extensions may
# be loaded. Extensions are loading into the active Python interpreter and may
# run arbitrary code.
extension-pkg-allow-list=

# A comma-separated list of package or module names from where C extensions may
# be loaded. Extensions are loading into the active Python interpreter and may
# run arbitrary code. (This is an alternative name to extension-pkg-allow-list
# for backward compatibility.)
extension-pkg-whitelist=

# Return non-zero exit code if any of these messages/categories are detected,
# even if score is above --fail-under value. Syntax same as enable. Messages
# specified are enabled, while categories only check already-enabled messages.
fail-on=

# Specify a score threshold to be exceeded before program exits with error.
fail-under=10.0

# Files or directories to be skipped. They should be base names, not paths.
ignore=CVS,

# Add files or directories matching the regex patterns to the ignore-list. The
# regex matches against paths and can be in Posix or Windows format.
ignore-paths=

# Files or directories matching the regex patterns are skipped. The regex
# matches against base names, not paths. The default value ignores emacs file
# locks
ignore-patterns=^\.#

# Python code to execute, usually for sys.path manipulation such as
# pygtk.require().
#init-hook=

# Use multiple processes to speed up Pylint. Specifying 0 will auto-detect the
# number of processors available to use.
jobs=1

# Control the amount of potential inferred values when inferring a single
# object. This can help the performance when dealing with large functions or
# complex, nested conditions.
limit-inference-results=100

# List of plugins (as comma separated values of python module names) to load,
# usually to register additional checkers.
load-plugins=

# Pickle collected data for later comparisons.
persistent=yes

# Minimum Python version to use for version dependent checks. Will default to
# the version used to run pylint.
py-version=3.8

# Discover python modules and packages in the file system subtree.
recursive=no

# When enabled, pylint would attempt to guess common misconfiguration and emit
# user-friendly hints instead of false-positive error messages.
suggestion-mode=yes

# Allow loading of arbitrary C extensions. Extensions are imported into the
# active Python interpreter and may run arbitrary code.
unsafe-load-any-extension=no


[MESSAGES CONTROL]

# Only show warnings with the listed confidence levels. Leave empty to show
# all. Valid levels: HIGH, CONTROL_FLOW, INFERENCE, INFERENCE_FAILURE,
# UNDEFINED.
confidence=

# Disable the message, report, category or checker with the given id(s). You
# can either give multiple identifiers separated by comma (,) or put this
# option multiple times (only on the command line, not in the configuration
# file where it should appear only once). You can also use "--disable=all" to
# disable everything first and then re-enable specific checks. For example, if
# you want to run only the similarities checker, you can use "--disable=all
# --enable=similarities". If you want to run only the classes checker, but have
# no Warning level messages displayed, use "--disable=all --enable=classes
# --disable=W".
disable=raw-checker-failed,
        bad-inline-option,
        locally-disabled,
        file-ignored,
        suppressed-message,
        useless-suppression,
        deprecated-pragma,
        use-symbolic-message-instead,
        design,
        redundant-keyword-arg,
        eval-used,
        unexpected-special-method-signature,
        consider-using-in,
<<<<<<< HEAD
        deprecated-method,
=======
        assignment-from-no-return,
>>>>>>> 14a8ec36
        super-init-not-called,
        too-many-nested-blocks,
        broad-exception-caught,
        useless-parent-delegation,
        too-many-lines,
        too-many-function-args,
        no-name-in-module,
        cell-var-from-loop,
        consider-using-from-import,
        pointless-string-statement,
        inconsistent-return-statements,
        bare-except,
        bad-staticmethod-argument,
        consider-using-with,
        abstract-method,
        comparison-with-callable,
        arguments-renamed,
        attribute-defined-outside-init,
        unused-variable,
        unnecessary-pass,
        arguments-differ,
        fixme,
        protected-access,
        unused-argument,
        duplicate-code,
        invalid-name,
        redefined-outer-name,

# Enable the message, report, category or checker with the given id(s). You can
# either give multiple identifier separated by comma (,) or put this option
# multiple time (only on the command line, not in the configuration file where
# it should appear only once). See also the "--disable" option for examples.
enable=c-extension-no-member


[REPORTS]

# Python expression which should return a score less than or equal to 10. You
# have access to the variables 'fatal', 'error', 'warning', 'refactor',
# 'convention', and 'info' which contain the number of messages in each
# category, as well as 'statement' which is the total number of statements
# analyzed. This score is used by the global evaluation report (RP0004).
evaluation=max(0, 0 if fatal else 10.0 - ((float(5 * error + warning + refactor + convention) / statement) * 10))

# Template used to display messages. This is a python new-style format string
# used to format the message information. See doc for all details.
#msg-template=

# Set the output format. Available formats are text, parseable, colorized, json
# and msvs (visual studio). You can also give a reporter class, e.g.
# mypackage.mymodule.MyReporterClass.
output-format=text

# Tells whether to display a full report or only the messages.
reports=no

# Activate the evaluation score.
score=yes


[REFACTORING]

# Maximum number of nested blocks for function / method body
max-nested-blocks=5

# Complete name of functions that never returns. When checking for
# inconsistent-return-statements if a never returning function is called then
# it will be considered as an explicit return statement and no message will be
# printed.
never-returning-functions=sys.exit,argparse.parse_error


[FORMAT]

# Expected format of line ending, e.g. empty (any line ending), LF or CRLF.
expected-line-ending-format=

# Regexp for a line that is allowed to be longer than the limit.
ignore-long-lines=^\s*(# )?<?https?://\S+>?$

# Number of spaces of indent required inside a hanging or continued line.
indent-after-paren=4

# String used as indentation unit. This is usually "    " (4 spaces) or "\t" (1
# tab).
indent-string='    '

# Maximum number of characters on a single line.
max-line-length=100

# Maximum number of lines in a module.
max-module-lines=1000

# Allow the body of a class to be on the same line as the declaration if body
# contains single statement.
single-line-class-stmt=no

# Allow the body of an if to be on the same line as the test if there is no
# else.
single-line-if-stmt=no


[LOGGING]

# The type of string formatting that logging methods do. `old` means using %
# formatting, `new` is for `{}` formatting.
logging-format-style=old

# Logging modules to check that the string format arguments are in logging
# function parameter format.
logging-modules=logging


[MISCELLANEOUS]

# List of note tags to take in consideration, separated by a comma.
notes=FIXME,
      XXX,
      TODO

# Regular expression of note tags to take in consideration.
#notes-rgx=


[SIMILARITIES]

# Comments are removed from the similarity computation
ignore-comments=yes

# Docstrings are removed from the similarity computation
ignore-docstrings=yes

# Imports are removed from the similarity computation
ignore-imports=no

# Signatures are removed from the similarity computation
ignore-signatures=no

# Minimum lines number of a similarity.
min-similarity-lines=4


[SPELLING]

# Limits count of emitted suggestions for spelling mistakes.
max-spelling-suggestions=4

# Spelling dictionary name. Available dictionaries: none. To make it work,
# install the 'python-enchant' package.
spelling-dict=

# List of comma separated words that should be considered directives if they
# appear and the beginning of a comment and should not be checked.
spelling-ignore-comment-directives=fmt: on,fmt: off,noqa:,noqa,nosec,isort:skip,mypy:

# List of comma separated words that should not be checked.
spelling-ignore-words=

# A path to a file that contains the private dictionary; one word per line.
spelling-private-dict-file=

# Tells whether to store unknown words to the private dictionary (see the
# --spelling-private-dict-file option) instead of raising a message.
spelling-store-unknown-words=no


[STRING]

# This flag controls whether inconsistent-quotes generates a warning when the
# character used as a quote delimiter is used inconsistently within a module.
check-quote-consistency=no

# This flag controls whether the implicit-str-concat should generate a warning
# on implicit string concatenation in sequences defined over several lines.
check-str-concat-over-line-jumps=no


[TYPECHECK]

# List of decorators that produce context managers, such as
# contextlib.contextmanager. Add to this list to register other decorators that
# produce valid context managers.
contextmanager-decorators=contextlib.contextmanager

# List of members which are set dynamically and missed by pylint inference
# system, and so shouldn't trigger E1101 when accessed. Python regular
# expressions are accepted.
generated-members=

# Tells whether missing members accessed in mixin class should be ignored. A
# class is considered mixin if its name matches the mixin-class-rgx option.
ignore-mixin-members=yes

# Tells whether to warn about missing members when the owner of the attribute
# is inferred to be None.
ignore-none=yes

# This flag controls whether pylint should warn about no-member and similar
# checks whenever an opaque object is returned when inferring. The inference
# can return multiple potential results while evaluating a Python object, but
# some branches might not be evaluated, which results in partial inference. In
# that case, it might be useful to still emit no-member and other checks for
# the rest of the inferred objects.
ignore-on-opaque-inference=yes

# List of class names for which member attributes should not be checked (useful
# for classes with dynamically set attributes). This supports the use of
# qualified names.
ignored-classes=optparse.Values,
                thread._local,
                _thread._local,
                pqueens.visualization.bmfmc_visualization,
                pqueens.visualization.bmfia_visualization,
                pqueens.visualization.sa_visualization,
                pqueens.visualization.surrogate_visualization,
                pqueens.visualization.variational_inference_visualization,
                pqueens.database.database,
                matplotlib.cm,
                logging.RootLogger,


# List of module names for which member attributes should not be checked
# (useful for modules/projects where namespaces are manipulated during runtime
# and thus existing member attributes cannot be deduced by static analysis). It
# supports qualified module names, as well as Unix pattern matching.
ignored-modules=vtk,
                particles,

# Show a hint with possible names when a member name was not found. The aspect
# of finding the hint is based on edit distance.
missing-member-hint=yes

# The minimum edit distance a name should have in order to be considered a
# similar match for a missing member name.
missing-member-hint-distance=1

# The total number of similar names that should be taken in consideration when
# showing a hint for a missing member.
missing-member-max-choices=1

# Regex pattern to define which classes are considered mixins ignore-mixin-
# members is set to 'yes'
mixin-class-rgx=.*[Mm]ixin

# List of decorators that change the signature of a decorated function.
signature-mutators=


[VARIABLES]

# List of additional names supposed to be defined in builtins. Remember that
# you should avoid defining new builtins when possible.
additional-builtins=

# Tells whether unused global variables should be treated as a violation.
allow-global-unused-variables=yes

# List of names allowed to shadow builtins
allowed-redefined-builtins=

# List of strings which can identify a callback function by name. A callback
# name must start or end with one of those strings.
callbacks=cb_,
          _cb

# A regular expression matching the name of dummy variables (i.e. expected to
# not be used).
dummy-variables-rgx=_+$|(_[a-zA-Z0-9_]*[a-zA-Z0-9]+?$)|dummy|^ignored_|^unused_

# Argument names that match this expression will be ignored. Default to name
# with leading underscore.
ignored-argument-names=_.*|^ignored_|^unused_

# Tells whether we should check for unused import in __init__ files.
init-import=no

# List of qualified module names which can have objects that can redefine
# builtins.
redefining-builtins-modules=six.moves,past.builtins,future.builtins,builtins,io


[BASIC]

# Naming style matching correct argument names.
argument-naming-style=snake_case

# Regular expression matching correct argument names. Overrides argument-
# naming-style. If left empty, argument names will be checked with the set
# naming style.
#argument-rgx=

# Naming style matching correct attribute names.
attr-naming-style=snake_case

# Regular expression matching correct attribute names. Overrides attr-naming-
# style. If left empty, attribute names will be checked with the set naming
# style.
#attr-rgx=

# Bad variable names which should always be refused, separated by a comma.
bad-names=foo,
          bar,
          baz,
          toto,
          tutu,
          tata

# Bad variable names regexes, separated by a comma. If names match any regex,
# they will always be refused
bad-names-rgxs=

# Naming style matching correct class attribute names.
class-attribute-naming-style=any

# Regular expression matching correct class attribute names. Overrides class-
# attribute-naming-style. If left empty, class attribute names will be checked
# with the set naming style.
#class-attribute-rgx=

# Naming style matching correct class constant names.
class-const-naming-style=UPPER_CASE

# Regular expression matching correct class constant names. Overrides class-
# const-naming-style. If left empty, class constant names will be checked with
# the set naming style.
#class-const-rgx=

# Naming style matching correct class names.
class-naming-style=PascalCase

# Regular expression matching correct class names. Overrides class-naming-
# style. If left empty, class names will be checked with the set naming style.
#class-rgx=

# Naming style matching correct constant names.
const-naming-style=UPPER_CASE

# Regular expression matching correct constant names. Overrides const-naming-
# style. If left empty, constant names will be checked with the set naming
# style.
#const-rgx=

# Minimum line length for functions/classes that require docstrings, shorter
# ones are exempt.
docstring-min-length=-1

# Naming style matching correct function names.
function-naming-style=snake_case

# Regular expression matching correct function names. Overrides function-
# naming-style. If left empty, function names will be checked with the set
# naming style.
#function-rgx=

# Good variable names which should always be accepted, separated by a comma.
good-names=i,
           j,
           k,
           ex,
           Run,
           _,
           f,
	   db,
           rv,
           rf

# Good variable names regexes, separated by a comma. If names match any regex,
# they will always be accepted
good-names-rgxs=

# Include a hint for the correct naming format with invalid-name.
include-naming-hint=no

# Naming style matching correct inline iteration names.
inlinevar-naming-style=any

# Regular expression matching correct inline iteration names. Overrides
# inlinevar-naming-style. If left empty, inline iteration names will be checked
# with the set naming style.
#inlinevar-rgx=

# Naming style matching correct method names.
method-naming-style=snake_case

# Regular expression matching correct method names. Overrides method-naming-
# style. If left empty, method names will be checked with the set naming style.
#method-rgx=

# Naming style matching correct module names.
module-naming-style=snake_case

# Regular expression matching correct module names. Overrides module-naming-
# style. If left empty, module names will be checked with the set naming style.
#module-rgx=

# Colon-delimited sets of names that determine each other's naming style when
# the name regexes allow several styles.
name-group=

# Regular expression which should only match function or class names that do
# not require a docstring.
no-docstring-rgx=^_

# List of decorators that produce properties, such as abc.abstractproperty. Add
# to this list to register other decorators that produce valid properties.
# These decorators are taken in consideration only for invalid-name.
property-classes=abc.abstractproperty

# Regular expression matching correct type variable names. If left empty, type
# variable names will be checked with the set naming style.
#typevar-rgx=

# Naming style matching correct variable names.
variable-naming-style=snake_case

# Regular expression matching correct variable names. Overrides variable-
# naming-style. If left empty, variable names will be checked with the set
# naming style.
#variable-rgx=


[DESIGN]

# List of regular expressions of class ancestor names to ignore when counting
# public methods (see R0903)
exclude-too-few-public-methods=

# List of qualified class names to ignore when counting class parents (see
# R0901)
ignored-parents=

# Maximum number of arguments for function / method.
max-args=5

# Maximum number of attributes for a class (see R0902).
max-attributes=7

# Maximum number of boolean expressions in an if statement (see R0916).
max-bool-expr=5

# Maximum number of branch for function / method body.
max-branches=12

# Maximum number of locals for function / method body.
max-locals=15

# Maximum number of parents for a class (see R0901).
max-parents=7

# Maximum number of public methods for a class (see R0904).
max-public-methods=20

# Maximum number of return / yield for function / method body.
max-returns=6

# Maximum number of statements in function / method body.
max-statements=50

# Minimum number of public methods for a class (see R0903).
min-public-methods=2


[IMPORTS]

# List of modules that can be imported at any level, not just the top level
# one.
allow-any-import-level=

# Allow wildcard imports from modules that define __all__.
allow-wildcard-with-all=no

# Analyse import fallback blocks. This can be used to support both Python 2 and
# 3 compatible code, which means that the block might have code that exists
# only in one or another interpreter, leading to false positives when analysed.
analyse-fallback-blocks=no

# Deprecated modules which should not be used, separated by a comma.
deprecated-modules=optparse,tkinter.tix

# Output a graph (.gv or any supported image format) of external dependencies
# to the given file (report RP0402 must not be disabled).
ext-import-graph=

# Output a graph (.gv or any supported image format) of all (i.e. internal and
# external) dependencies to the given file (report RP0402 must not be
# disabled).
import-graph=

# Output a graph (.gv or any supported image format) of internal dependencies
# to the given file (report RP0402 must not be disabled).
int-import-graph=

# Force import order to recognize a module as part of the standard
# compatibility libraries.
known-standard-library=

# Force import order to recognize a module as part of a third party library.
known-third-party=enchant

# Couples of modules and preferred modules, separated by a comma.
preferred-modules=


[CLASSES]

# Warn about protected attribute access inside special methods
check-protected-access-in-special-methods=no

# List of method names used to declare (i.e. assign) instance attributes.
defining-attr-methods=__init__,
                      __new__,
                      setUp,
                      __post_init__

# List of member names, which should be excluded from the protected access
# warning.
exclude-protected=_asdict,
                  _fields,
                  _replace,
                  _source,
                  _make

# List of valid names for the first argument in a class method.
valid-classmethod-first-arg=cls

# List of valid names for the first argument in a metaclass class method.
valid-metaclass-classmethod-first-arg=cls


[EXCEPTIONS]

# Exceptions that will emit a warning when being caught. Defaults to
# "builtins.BaseException, builtins.Exception".
overgeneral-exceptions=builtins.BaseException,
                       builtins.Exception<|MERGE_RESOLUTION|>--- conflicted
+++ resolved
@@ -96,11 +96,6 @@
         eval-used,
         unexpected-special-method-signature,
         consider-using-in,
-<<<<<<< HEAD
-        deprecated-method,
-=======
-        assignment-from-no-return,
->>>>>>> 14a8ec36
         super-init-not-called,
         too-many-nested-blocks,
         broad-exception-caught,
