--- conflicted
+++ resolved
@@ -1,11 +1,7 @@
 """ There should be a docstring """
 
-import pdb
 import os
-<<<<<<< HEAD
 import sys
-=======
->>>>>>> d60147d9
 from .scheduler import Scheduler
 
 
@@ -39,14 +35,8 @@
 
         return cls(base_settings, scheduler_name)
 
-<<<<<<< HEAD
 # ------------------- CHILD METHODS THAT MUST BE IMPLEMENTED ------------------
     def alive(self, process_id):  # TODO: ok for now (gets called in resources)
-=======
-
-# ----------------- ABSTRACT-METHODS THAT MUST BE IMPLEMENTED -----------------
-    def alive(self, process_id): # TODO: ok for now (gets called in resources)
->>>>>>> d60147d9
         """ Check whether or not job is still running
 
         Args:
@@ -56,7 +46,6 @@
             bool: indicator if job is still alive
         """
         alive = False
-        pdb.set_trace()
         command_list = ['ps h -p', str(process_id)]
         command_string = ' '.join(command_list)
         stdout, _, p = super().run_subprocess(command_string)
@@ -80,6 +69,6 @@
         else:
             return True
 
-    def get_process_id_from_output(self, output):
+    def get_process_id_from_output(self):
         """ docstring """
         pass