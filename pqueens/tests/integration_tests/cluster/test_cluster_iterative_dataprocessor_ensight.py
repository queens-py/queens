"""Test remote BACI simulations with ensight data-processor."""
import logging
from pathlib import Path

import numpy as np
import pytest

import pqueens.database.database as DB_module
import pqueens.parameters.parameters as parameters_module
from pqueens.main import get_config_dict
from pqueens.models import from_config_create_model
from pqueens.schedulers.cluster_scheduler import (
    BRUTEFORCE_CLUSTER_TYPE,
    CHARON_CLUSTER_TYPE,
    DEEP_CLUSTER_TYPE,
)
from pqueens.utils import injector
from pqueens.utils.config_directories import experiment_directory
from pqueens.utils.run_subprocess import run_subprocess

_logger = logging.getLogger(__name__)


@pytest.mark.parametrize(
    "cluster",
    [
        pytest.param(DEEP_CLUSTER_TYPE, marks=pytest.mark.lnm_cluster),
        pytest.param(BRUTEFORCE_CLUSTER_TYPE, marks=pytest.mark.lnm_cluster),
        pytest.param(CHARON_CLUSTER_TYPE, marks=pytest.mark.imcs_cluster),
    ],
    indirect=True,
)
def test_cluster_baci_data_processor_ensight(
<<<<<<< HEAD
    inputdir, tmp_path, third_party_inputs, cluster_testsuite_settings, baci_cluster_paths, user
=======
    inputdir,
    tmpdir,
    third_party_inputs,
    cluster_testsuite_settings,
    baci_cluster_paths,
    user,
    monkeypatch,
>>>>>>> 74e06197
):
    """Test remote BACI simulations with ensight data-processor.

    Test suite for remote BACI simulations on the cluster in combination
    with the BACI ensight data-processor. No iterator is used, the model is
    called directly.

    This integration test is constructed such that:
        - The interface-map function is called twice (mimics feedback-loops)
        - The maximum concurrent job is activated
        - *data_processor_ensight* to remotely communicate with the database (besides the driver)
        - No iterator is used to reduce complexity

    Args:
        inputdir (path): Path to the JSON input file
        tmp_path (path): Temporary directory in which the pytests are run
        third_party_inputs (str): Path to the BACI input files
        cluster_testsuite_settings (dict): Collection of cluster specific settings
        baci_cluster_paths: TODO_doc
        user (): TODO_doc
    """
    # monkeypatch the "input" function, so that it returns "y".
    # This simulates the user entering "y" in the terminal:
    monkeypatch.setattr('builtins.input', lambda _: "y")

    # unpack cluster settings needed for all cluster tests
    cluster = cluster_testsuite_settings["cluster"]
    connect_to_resource = cluster_testsuite_settings["connect_to_resource"]
    singularity_remote_ip = cluster_testsuite_settings["singularity_remote_ip"]

    path_to_executable = baci_cluster_paths["path_to_executable"]
    path_to_drt_ensight = baci_cluster_paths["path_to_drt_ensight"]
    path_to_drt_monitor = baci_cluster_paths["path_to_drt_monitor"]
    path_to_post_processor = baci_cluster_paths["path_to_post_processor"]

    # unique experiment name
    experiment_name = f"test_{cluster}_data_processor_ensight"

<<<<<<< HEAD
    template = inputdir / "baci_cluster_data_processor_ensight.yml"
    input_file = tmp_path / "baci_cluster_data_processor_ensight.yml"

=======
>>>>>>> 74e06197
    # specific folder for this test
    baci_input_template_name = "invaaa_ee.dat"
    local_baci_input_file_template = Path(
        third_party_inputs, "baci_input_files", baci_input_template_name
    )
    cluster_experiment_dir = experiment_directory(
        experiment_name, remote_connect=connect_to_resource
    )
    cluster_baci_input_file_template_dir = cluster_experiment_dir / "input"
    cluster_baci_input_file_template = (
        cluster_baci_input_file_template_dir / baci_input_template_name
    )

    command_string = f'mkdir -v -p {cluster_baci_input_file_template_dir}'
    _, _, stdout, _ = run_subprocess(
        command_string=command_string,
        subprocess_type='remote',
        remote_connect=connect_to_resource,
    )
    _logger.info(stdout)

    # copy input file to cluster
    command = ' '.join(
        [
            'scp',
            str(local_baci_input_file_template),
            connect_to_resource + ':' + str(cluster_baci_input_file_template),
        ]
    )
    _, _, stdout, _ = run_subprocess(command)
    _logger.info(stdout)

    template_options = {
        'experiment_name': str(experiment_name),
        'input_template': str(cluster_baci_input_file_template),
        'path_to_executable': str(path_to_executable),
        'path_to_drt_monitor': str(path_to_drt_monitor),
        'path_to_drt_ensight': str(path_to_drt_ensight),
        'path_to_post_processor': str(path_to_post_processor),
        'connect_to_resource': connect_to_resource,
        'cluster': cluster,
        'singularity_remote_ip': singularity_remote_ip,
        'user': user,
    }
    queens_input_file_template = inputdir / "baci_cluster_data_processor_ensight.yml"
    queens_input_file = tmp_path / "baci_cluster_data_processor_ensight.yml"
    injector.inject(template_options, queens_input_file_template, queens_input_file)

    # Patch the missing config arguments
<<<<<<< HEAD
    with open(queens_input_file, encoding="utf8") as f:
        config = json.load(f)
        global_settings = {
            "output_dir": tmp_path,
            "experiment_name": config["experiment_name"],
        }
        config["global_settings"] = global_settings
        config["input_file"] = str(queens_input_file)
=======
    config = get_config_dict(queens_input_file, pathlib.Path(tmpdir))
>>>>>>> 74e06197

    # Initialise db module
    DB_module.from_config_create_database(config)

    with DB_module.database as db:  # pylint: disable=no-member

        # Add experimental coordinates to the database
        experimental_data_dict = {"x1": [-16, 10], "x2": [7, 15], "x3": [0.63, 0.2]}
        db.save(experimental_data_dict, experiment_name, 'experimental_data', 1)

        parameters_module.from_config_create_parameters(config)

        # Create a BACI model for the benchmarks
        model = from_config_create_model("model", config)

        # Evaluate the first batch
        first_sample_batch = np.array([[0.2, 10], [0.3, 20], [0.45, 100]])
        first_batch = np.array(model.evaluate(first_sample_batch)["mean"])

        # Evaluate a second batch
        # In order to make sure that no port is closed after one batch
        second_sample_batch = np.array([[0.25, 25], [0.4, 46], [0.47, 211]])
        second_batch = np.array(model.evaluate(second_sample_batch)["mean"][-3:])

    # Check results
    first_batch_reference_solution = np.array(
        [
            [-0.0006949830567464232, 0.0017958658281713724],
            [-0.0012194387381896377, 0.003230389906093478],
            [-0.004366828128695488, 0.0129017299041152],
        ]
    )
    second_batch_reference_solution = np.array(
        [
            [-0.0016464125365018845, 0.004280212335288525],
            [-0.0023093123454600573, 0.00646978011354804],
            [-0.008715332485735416, 0.026327939704060555],
        ]
    )

    np.testing.assert_array_equal(first_batch, first_batch_reference_solution)
    np.testing.assert_array_equal(second_batch, second_batch_reference_solution)<|MERGE_RESOLUTION|>--- conflicted
+++ resolved
@@ -1,4 +1,5 @@
 """Test remote BACI simulations with ensight data-processor."""
+import json
 import logging
 from pathlib import Path
 
@@ -31,17 +32,13 @@
     indirect=True,
 )
 def test_cluster_baci_data_processor_ensight(
-<<<<<<< HEAD
-    inputdir, tmp_path, third_party_inputs, cluster_testsuite_settings, baci_cluster_paths, user
-=======
     inputdir,
-    tmpdir,
+    tmp_path,
     third_party_inputs,
     cluster_testsuite_settings,
     baci_cluster_paths,
     user,
     monkeypatch,
->>>>>>> 74e06197
 ):
     """Test remote BACI simulations with ensight data-processor.
 
@@ -80,12 +77,9 @@
     # unique experiment name
     experiment_name = f"test_{cluster}_data_processor_ensight"
 
-<<<<<<< HEAD
     template = inputdir / "baci_cluster_data_processor_ensight.yml"
     input_file = tmp_path / "baci_cluster_data_processor_ensight.yml"
 
-=======
->>>>>>> 74e06197
     # specific folder for this test
     baci_input_template_name = "invaaa_ee.dat"
     local_baci_input_file_template = Path(
@@ -135,18 +129,7 @@
     injector.inject(template_options, queens_input_file_template, queens_input_file)
 
     # Patch the missing config arguments
-<<<<<<< HEAD
-    with open(queens_input_file, encoding="utf8") as f:
-        config = json.load(f)
-        global_settings = {
-            "output_dir": tmp_path,
-            "experiment_name": config["experiment_name"],
-        }
-        config["global_settings"] = global_settings
-        config["input_file"] = str(queens_input_file)
-=======
-    config = get_config_dict(queens_input_file, pathlib.Path(tmpdir))
->>>>>>> 74e06197
+    config = get_config_dict(queens_input_file, tmp_path)
 
     # Initialise db module
     DB_module.from_config_create_database(config)
