"""Collect fixtures used by the integration tests."""

import logging
from dataclasses import asdict, dataclass
from pathlib import Path
from typing import Optional

import numpy as np
import pytest

from pqueens.utils import config_directories
from pqueens.utils.path_utils import relative_path_from_queens
from pqueens.utils.run_subprocess import run_subprocess

_logger = logging.getLogger(__name__)

THOUGHT_CLUSTER_TYPE = "thought"
BRUTEFORCE_CLUSTER_TYPE = "bruteforce"
CHARON_CLUSTER_TYPE = "charon"

VALID_PBS_CLUSTER_TYPES = (THOUGHT_CLUSTER_TYPE,)
VALID_SLURM_CLUSTER_TYPES = (BRUTEFORCE_CLUSTER_TYPE, CHARON_CLUSTER_TYPE)

VALID_CLUSTER_CLUSTER_TYPES = VALID_PBS_CLUSTER_TYPES + VALID_SLURM_CLUSTER_TYPES


@dataclass(frozen=True)
class ClusterConfig:
    """Configuration data of cluster.

    Attributes:
        name (str):                         name of cluster
        cluster_address (str):              hostname or address to reach cluster from network
        workload_manager (str):             type of work load scheduling software (PBS or SLURM)
        jobscript_template (Path):          absolute path to jobscript template file
        cluster_internal_address (str)      ip address of login node in cluster internal network
        default_python_path (str):          path indicating the default remote python location
        cluster_script_path (Path):          path to the cluster_script which defines functions
                                            needed for the jobscript
        dask_jobscript_template (Path):     path to the shell script template that runs a
                                            forward solver call (e.g., BACI plus post-processor)
        queue (str, opt):                   Destination queue for each worker job
    """

    name: str
    cluster_address: str
    workload_manager: str
    jobscript_template: Path
    cluster_internal_address: str
    default_python_path: str
    cluster_script_path: Path
    dask_jobscript_template: Path
    queue: Optional[str] = 'null'

    dict = asdict


THOUGHT_CONFIG = ClusterConfig(
    name="thought",
    cluster_address="129.187.58.22",
    workload_manager="slurm",
    queue="normal",
    jobscript_template=relative_path_from_queens("templates/jobscripts/jobscript_thought.sh"),
    cluster_internal_address="null",
    default_python_path="$HOME/anaconda/miniconda/envs/queens/bin/python",
    cluster_script_path=Path("/lnm/share/donottouch.sh"),
    dask_jobscript_template=relative_path_from_queens("templates/jobscripts/jobscript_thought.sh"),
)


BRUTEFORCE_CONFIG = ClusterConfig(
    name="bruteforce",
    cluster_address="bruteforce.lnm.ed.tum.de",
    workload_manager="slurm",
    jobscript_template=relative_path_from_queens("templates/jobscripts/jobscript_bruteforce.sh"),
    cluster_internal_address="10.10.0.1",
    default_python_path="$HOME/anaconda/miniconda/envs/queens/bin/python",
    cluster_script_path=Path("/lnm/share/donottouch.sh"),
    dask_jobscript_template=relative_path_from_queens(
        "templates/jobscripts/jobscript_bruteforce.sh"
    ),
)
CHARON_CONFIG = ClusterConfig(
    name="charon",
    cluster_address="charon.bauv.unibw-muenchen.de",
    workload_manager="slurm",
    jobscript_template=relative_path_from_queens("templates/jobscripts/jobscript_charon.sh"),
    cluster_internal_address="192.168.2.253",
    default_python_path="$HOME/miniconda3/envs/queens/bin/python",
    cluster_script_path=Path(),
    dask_jobscript_template=relative_path_from_queens("templates/jobscripts/jobscript_charon.sh"),
)

CLUSTER_CONFIGS = {
    THOUGHT_CLUSTER_TYPE: THOUGHT_CONFIG,
    BRUTEFORCE_CLUSTER_TYPE: BRUTEFORCE_CONFIG,
    CHARON_CLUSTER_TYPE: CHARON_CONFIG,
}


# CLUSTER TESTS ------------------------------------------------------------------------------------
<<<<<<< HEAD
@pytest.fixture(name="user", scope="session")
def user_fixture():
    """Name of user calling the test suite."""
    return getpass.getuser()


@pytest.fixture(name="cluster_user", scope="session")
def cluster_user_fixture(user, hostname):
    """Username of cluster account to use for tests."""
    # user who called the test suite
    # gitlab-runner has to run simulation as different user on cluster everyone else should use
    # account with same name
    if user == "gitlab-runner" and (hostname not in ["master.service", "login.cluster"]):
        cluster_user = "queens"
    else:
        cluster_user = user
    return cluster_user
=======


@pytest.fixture(name="cluster_user", scope="session")
def cluster_user_fixture(pytestconfig):
    """Username of cluster account to use for tests."""
    return pytestconfig.getoption("remote_user")
>>>>>>> 324edfb3


@pytest.fixture(name="cluster", scope="session")
def cluster_fixture(request):
    """Iterate over clusters.

    The actual parameterization is done on a per test basis which also
    defines the parameterized markers of the tests.
    """
    return request.param


@pytest.fixture(name="cluster_settings", scope="session")
def cluster_settings_fixture(cluster, cluster_user):
    """Hold all settings of cluster."""
    settings = CLUSTER_CONFIGS.get(cluster).dict()
    _logger.debug("raw cluster config: %s", settings)
    settings["cluster"] = cluster
    settings["cluster_user"] = cluster_user
    settings["connect_to_resource"] = cluster_user + '@' + settings["cluster_address"]
    return settings


@pytest.fixture(name="connect_to_resource", scope="session")
def connect_to_resource_fixture(cluster_settings):
    """Use for ssh connect to the cluster."""
    return cluster_settings["connect_to_resource"]


@pytest.fixture(name="baci_cluster_paths", scope="session")
def baci_cluster_paths_fixture(connect_to_resource):
    """Paths to executables on the clusters.

    Checks also for existence of the executables.
    """
    base_directory = config_directories.remote_home(connect_to_resource) / "workspace" / "build"

    path_to_executable = base_directory / "baci-release"
    path_to_post_processor = base_directory / "post_processor"
    path_to_post_ensight = base_directory / "post_ensight"

    def exists_on_remote(file_path):
        """Check for existence of a file on remote machine."""
        command_string = f'find {file_path}'
        run_subprocess(
            command_string=command_string,
            subprocess_type='remote',
            remote_connect=connect_to_resource,
            additional_error_message=f"Could not find executable on {connect_to_resource}.\n"
            f"Was looking here: {file_path}",
        )

    exists_on_remote(path_to_executable)
    exists_on_remote(path_to_post_processor)
    exists_on_remote(path_to_post_ensight)

    baci_cluster_paths = {
        'path_to_executable': path_to_executable,
        'path_to_post_ensight': path_to_post_ensight,
        'path_to_post_processor': path_to_post_processor,
    }
    return baci_cluster_paths


@pytest.fixture(name="baci_example_expected_mean")
def baci_example_expected_mean_fixture():
    """Expected result for the BACI example."""
    result = np.array(
        [
            [0.0041549, 0.00138497, -0.00961201],
            [0.00138497, 0.00323159, -0.00961201],
            [0.00230828, 0.00323159, -0.00961201],
            [0.0041549, 0.00230828, -0.00961201],
            [0.00138497, 0.0041549, -0.00961201],
            [0.0041549, 0.00323159, -0.00961201],
            [0.00230828, 0.0041549, -0.00961201],
            [0.0041549, 0.0041549, -0.00961201],
            [0.00138497, 0.00138497, -0.00961201],
            [0.00323159, 0.00138497, -0.00961201],
            [0.00138497, 0.00230828, -0.00961201],
            [0.00230828, 0.00138497, -0.00961201],
            [0.00323159, 0.00230828, -0.00961201],
            [0.00230828, 0.00230828, -0.00961201],
            [0.00323159, 0.00323159, -0.00961201],
            [0.00323159, 0.0041549, -0.00961201],
        ]
    )
    return result


@pytest.fixture(name="baci_example_expected_var")
def baci_example_expected_var_fixture():
    """Expected variance for the BACI example."""
    result = np.array(
        [
            [3.19513506e-07, 3.55014593e-08, 2.94994460e-07],
            [3.55014593e-08, 1.93285820e-07, 2.94994460e-07],
            [9.86153027e-08, 1.93285820e-07, 2.94994460e-07],
            [3.19513506e-07, 9.86153027e-08, 2.94994460e-07],
            [3.55014593e-08, 3.19513506e-07, 2.94994460e-07],
            [3.19513506e-07, 1.93285820e-07, 2.94994460e-07],
            [9.86153027e-08, 3.19513506e-07, 2.94994460e-07],
            [3.19513506e-07, 3.19513506e-07, 2.94994460e-07],
            [3.55014593e-08, 3.55014593e-08, 2.94994460e-07],
            [1.93285820e-07, 3.55014593e-08, 2.94994460e-07],
            [3.55014593e-08, 9.86153027e-08, 2.94994460e-07],
            [9.86153027e-08, 3.55014593e-08, 2.94994460e-07],
            [1.93285820e-07, 9.86153027e-08, 2.94994460e-07],
            [9.86153027e-08, 9.86153027e-08, 2.94994460e-07],
            [1.93285820e-07, 1.93285820e-07, 2.94994460e-07],
            [1.93285820e-07, 3.19513506e-07, 2.94994460e-07],
        ]
    )
    return result<|MERGE_RESOLUTION|>--- conflicted
+++ resolved
@@ -99,7 +99,6 @@
 
 
 # CLUSTER TESTS ------------------------------------------------------------------------------------
-<<<<<<< HEAD
 @pytest.fixture(name="user", scope="session")
 def user_fixture():
     """Name of user calling the test suite."""
@@ -109,22 +108,7 @@
 @pytest.fixture(name="cluster_user", scope="session")
 def cluster_user_fixture(user, hostname):
     """Username of cluster account to use for tests."""
-    # user who called the test suite
-    # gitlab-runner has to run simulation as different user on cluster everyone else should use
-    # account with same name
-    if user == "gitlab-runner" and (hostname not in ["master.service", "login.cluster"]):
-        cluster_user = "queens"
-    else:
-        cluster_user = user
-    return cluster_user
-=======
-
-
-@pytest.fixture(name="cluster_user", scope="session")
-def cluster_user_fixture(pytestconfig):
-    """Username of cluster account to use for tests."""
     return pytestconfig.getoption("remote_user")
->>>>>>> 324edfb3
 
 
 @pytest.fixture(name="cluster", scope="session")
