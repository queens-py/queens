--- conflicted
+++ resolved
@@ -9,14 +9,7 @@
 import numpy as np
 from sklearn.model_selection import GridSearchCV
 from sklearn.neighbors import KernelDensity
-<<<<<<< HEAD
 import numpy as np
-=======
-from sklearn.model_selection import KFold  # LeaveOneOut
-
-
-# TODO remove file, outdated implementation
->>>>>>> 933469cb
 
 
 def estimate_bandwidth_for_kde(samples, min_samples, max_samples):
@@ -26,10 +19,12 @@
         samples (np.array):  samples for which to estimate pdf
         min_samples (float): smallest value
         max_samples (float): largest value
+
     Returns:
         float: estimate for optimal kernel_bandwidth
+
     """
-    kernel_bandwidth_upper_bound = np.log10((max_samples - min_samples) / 2)
+    kernel_bandwidth_upper_bound = np.log10((max_samples - min_samples) / 2.0)
     kernel_bandwidth_lower_bound = np.log10((max_samples - min_samples) / 30.0)
 
     # do 30-fold cross-validation and use all cores available to speed-up the process
@@ -64,8 +59,8 @@
 
     # support points given
     if support_points is None:
-        min_samples = np.amin(samples)  # DG: -0.5, #fsi:0.02
-        max_samples = np.amax(samples)  # DG:2.0, #fsi:0.07
+        min_samples = np.amin(samples)
+        max_samples = np.amax(samples)
         support_points = np.linspace(min_samples, max_samples, 100)
         support_points = np.meshgrid(*[support_points[:, None]] * samples.shape[1])
         points = support_points[0].reshape(-1, 1)
