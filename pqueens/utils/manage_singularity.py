"""Singularity management utilities."""
import logging
import os
import random
import subprocess
import time

from pqueens.utils.config_directories import ABS_SINGULARITY_IMAGE_PATH
from pqueens.utils.path_utils import (
    PATH_TO_QUEENS,
    relative_path_from_pqueens,
    relative_path_from_queens,
)
from pqueens.utils.run_subprocess import SubprocessError, run_subprocess
from pqueens.utils.user_input import request_user_input_with_default_and_timeout

_logger = logging.getLogger(__name__)


def create_singularity_image():
    """Create pre-designed singularity image for cluster applications."""
    # create the actual image
    command_string = 'singularity --version'
    run_subprocess(command_string, additional_error_message='Singularity could not be executed!')

    definition_path = 'singularity/singularity_recipe.def'
    abs_definition_path = relative_path_from_pqueens(definition_path)
    command_list = [
        f"cd {PATH_TO_QUEENS}",
        "&& unset SINGULARITY_BIND &&",
        f"singularity build --force --fakeroot {ABS_SINGULARITY_IMAGE_PATH}",
        abs_definition_path,
    ]
    command_string = ' '.join(command_list)

    # Singularity logs to the wrong stream depending on the OS.
    try:
        run_subprocess(
            command_string, additional_error_message='Build of local singularity image failed!'
        )
    except SubprocessError as sp_error:
        # Check if build was successful
        if str(sp_error).find("INFO:    Build complete:") < 0:
            raise sp_error

    if not ABS_SINGULARITY_IMAGE_PATH.is_file():
        raise FileNotFoundError(f'No singularity image "{ABS_SINGULARITY_IMAGE_PATH}" found')


class SingularityManager:
    """Singularity management class."""

    def __init__(
        self, singularity_path, singularity_bind, input_file, remote=False, remote_connect=None
    ):
        """Init method for the singularity object.

        Args:
            singularity_path (path): Path to singularity exec
            singularity_bind (str): Binds for the singularity runs
            input_file (path): Path to QUEENS input file
            remote (bool): True if the simulation runs are remote
            remote_connect (str): String of user@remote_machine
        """
        self.singularity_path = singularity_path
        self.singularity_bind = singularity_bind
        self.input_file = input_file
        self.remote = remote
        self.remote_connect = remote_connect

        if self.remote and self.remote_connect is None:
            raise ValueError(
                "Remote singularity option is set to true but no remote connect is supplied."
            )

    def sync_remote_image(self):
        """Sync image on remote resource with local singularity."""
        _logger.info("Syncing remote image with local image...")
        _logger.info("(This takes a couple of seconds)")
        command_list = [
            f"rsync --archive --checksum --verbose --verbose {ABS_SINGULARITY_IMAGE_PATH}",
            self.remote_connect + ':' + str(self.singularity_path / 'singularity_image.sif'),
        ]
        command_string = ' '.join(command_list)
        _, _, stdout, _ = run_subprocess(
            command_string,
            additional_error_message="Was not able to sync local singularity image to remote! ",
        )
        _logger.debug(stdout)
        _logger.info("Sync of remote image was successful.\n")

    def prepare_singularity_files(self):
        """Prepare local and remote singularity images.

        Make sure that an up-to-date singularity image is available where it is needed,
        locally and remotely.
        If no image exists or the existing image is outdated, a new image is built.
        The local image is synced with the remote machine to ensure that the image on the
        remote machine is up-to-date.

        Returns:
            None
        """
        if new_singularity_image_needed():
            _logger.info(
                "Local singularity image is not up-to-date with QUEENS! "
                "Building new local image..."
            )
            _logger.info("(This takes a couple of minutes.)")
            create_singularity_image()
            _logger.info("Local singularity image built successfully!\n")

        else:
            _logger.info("Found an up-to-date local singularity image.\n")

        if self.remote:
            self.sync_remote_image()

    def kill_previous_queens_ssh_remote(self, username):
        """Kill existing ssh-port-forwardings on the remote machine.

        These were caused by previous QUEENS simulations that either crashed or are still in place
        due to other reasons. This method will avoid that a user opens too many unnecessary ports
        on the remote and blocks them for other users.

        Args:
            username (string): Username of person logged in on remote machine

        Returns:
            None
        """
        # find active queens ssh ports on remote
        command_list = [
            'ssh',
            self.remote_connect,
            '\'ps -aux | grep ssh | grep',
            username.rstrip(),
            '| grep :localhost:27017\'',
        ]

        command_string = ' '.join(command_list)
        _, _, active_ssh, _ = run_subprocess(command_string)

        # skip entries that contain "grep" as this is the current command
        try:
            active_ssh = [line for line in active_ssh.splitlines() if not 'grep' in line]
        except IndexError:
            pass

        if active_ssh:
            # _logger.info the queens related open ports
            _logger.info('The following QUEENS sessions are still occupying ports on the remote:')
            _logger.info('----------------------------------------------------------------------')
            for line in active_ssh:
                _logger.info(line)
            _logger.info('----------------------------------------------------------------------')
            _logger.info('')
            _logger.info('Do you want to close these connections (recommended)?')
            while True:
                try:
                    _logger.info('Please type "y" or "n" >> ')
                    answer = request_user_input_with_default_and_timeout(default="n", timeout=10)
                except SyntaxError:
                    answer = None

                if answer.lower() == 'y':
                    ssh_ids = [line.split()[1] for line in active_ssh]
                    for ssh_id in ssh_ids:
                        command_list = ['ssh', self.remote_connect, '\'kill -9', ssh_id + '\'']
                        command_string = ' '.join(command_list)
                        run_subprocess(command_string)
                    _logger.info('Old QUEENS port-forwardings were successfully terminated!')
                    break

                if answer.lower() == 'n':
                    break
                if answer is None:
                    _logger.info(
                        'You gave an empty input! Only "y" or "n" are valid inputs! Try again!'
                    )
                else:
                    _logger.info(
                        'The input %s is not an appropriate choice! '
                        'Only "y" or "n" are valid inputs!',
                        answer,
                    )
                    _logger.info('Try again!')
        else:
            pass

    def establish_port_forwarding_remote(self, address_localhost):
        """Automated port-forwarding from localhost to remote machine.

        Forward data to the database on localhost's port 27017 and a designated
        port on the master node of the remote machine.

        Args:
            address_localhost (str): IP-address of localhost

        Returns:
            None
        """
        _logger.info('Establish remote port-forwarding')
        port_fail = 1
        max_attempts = 100
        attempts = 1
        while port_fail != "" and attempts < max_attempts:
            port = random.randrange(2030, 20000, 1)
            command_list = [
                'ssh',
                '-t',
                '-t',
                self.remote_connect,
                '\'ssh',
                '-fN',
                '-g',
                '-L',
                str(port) + r':' + 'localhost' + r':27017',
                address_localhost + '\'',
            ]
            command_string = ' '.join(command_list)
            port_fail = os.popen(command_string).read()
            _logger.info('attempt #%d: %s', attempts, command_string)
            _logger.debug('which returned: %s', port_fail)
            time.sleep(0.1)
            attempts += 1

        _logger.info('Remote port-forwarding established successfully for port %s', port)

        return port

    def establish_port_forwarding_local(self, address_localhost):
        """Establish port-forwarding from local to remote.

        Establish a port-forwarding for localhost's port 9001 to the
        remote's ssh-port 22 for passwordless communication with the remote
        machine over ssh.

        Args:
            address_localhost (str): IP-address of the localhost
        """
        remote_address = self.remote_connect.split(r'@')[1]
        command_list = [
            'ssh',
            '-f',
            '-N',
            '-L',
            r'9001:' + remote_address + r':22',
            address_localhost,
        ]
        with subprocess.Popen(
            command_list, stdin=subprocess.PIPE, stdout=subprocess.PIPE, stderr=subprocess.PIPE
        ) as ssh_proc:
            stat = ssh_proc.poll()
            while stat is None:
                stat = ssh_proc.poll()
            # Think of some kind of error catching here;
            # so far it works but error might be cryptical

    def close_local_port_forwarding(self):
        """Closes port forwarding from local to remote machine."""
        _, _, username, _ = run_subprocess('whoami')
        command_string = "ps -aux | grep 'ssh -f -N -L 9001:' | grep ':22 " + username + "@'"
        _, _, active_ssh, _ = run_subprocess(
            command_string, raise_error_on_subprocess_failure=False
        )

        if active_ssh:
            active_ssh_ids = []
            try:
                active_ssh_ids = [
                    line.split()[1] for line in active_ssh.splitlines() if not 'grep' in line
                ]
            except IndexError:
                pass

            if active_ssh_ids:
                for ssh_id in active_ssh_ids:
                    command_string = 'kill -9 ' + ssh_id
                    run_subprocess(command_string, raise_error_on_subprocess_failure=False)
                _logger.info(
                    'Active QUEENS local to remote port-forwardings were closed successfully!'
                )

    def close_remote_port(self, port):
        """Closes the ports used in the current QUEENS simulation.

        Args:
            port (int): Random port selected previously
        Returns:
            None
        """
        # get the process id of open port
        _, _, username, _ = run_subprocess('whoami')
        command_list = [
            'ssh',
            self.remote_connect,
            '\'ps -aux | grep ssh | grep',
            username.rstrip(),
            '| grep',
            str(port) + ':localhost:27017\'',
        ]
        command_string = ' '.join(command_list)
        _, _, active_ssh, _ = run_subprocess(
            command_string, raise_error_on_subprocess_failure=False
        )

        # skip entries that contain "grep" as this is the current command
        try:
            active_ssh_ids = [
                line.split()[1] for line in active_ssh.splitlines() if not 'grep' in line
            ]
        except IndexError:
            pass

        if active_ssh_ids != '':
            for ssh_id in active_ssh_ids:
                command_list = ['ssh', self.remote_connect, '\'kill -9', ssh_id + '\'']
                command_string = ' '.join(command_list)
                run_subprocess(command_string)
            _logger.info('Active QUEENS remote to local port-forwardings were closed successfully!')

    def copy_temp_json(self):
        """Copies a (temporary) JSON input-file to the remote machine.

        Is needed to execute some parts of QUEENS within the singularity image on the remote,
        given the input configurations.

        Returns:
            None
        """
        command_list = [
            "scp",
            str(self.input_file),
            self.remote_connect + ':' + str(self.singularity_path.joinpath('temp.json')),
        ]
        command_string = ' '.join(command_list)
        run_subprocess(
            command_string,
            additional_error_message="Was not able to copy temporary input file to remote!",
        )


def new_singularity_image_needed():
    """Indicate if a new singularity image needs to be build.

    Before checking if the files changed, a check is performed to see if there is an image first.

    Returns:
        (bool): True if new image is needed.
    """
    if ABS_SINGULARITY_IMAGE_PATH.exists():
        return _files_changed()
    return True


def _files_changed():
    """Indicates if the source files deviate w.r.t. to singularity container.

    Returns:
        [bool]: if files have changed
    """
    # Folders included in the singularity image relevant for a run
    folders_to_compare_list = [
        'drivers/',
        'data_processor/',
        'utils/',
        'external_geometry/',
        'randomfields/',
        'singularity/',
    ]

    # Specific files in the singularity image relevant for a run
<<<<<<< HEAD
    files_to_compare_list = [
        'schedulers/cluster_scheduler.py',
        'database/mongodb.py',
        '../setup_remote.py',
        'remote_main.py',
    ]
=======
    files_to_compare_list = ["database/mongodb.py"]

>>>>>>> 9d587c1d
    # generate absolute paths
    files_to_compare_list = [relative_path_from_pqueens(file) for file in files_to_compare_list]
    folders_to_compare_list = [relative_path_from_pqueens(file) for file in folders_to_compare_list]

    # Add files from the relevant folders to the list of files
    for folder in folders_to_compare_list:
        files_to_compare_list.extend(_get_python_files_in_folder(folder))

    files_changed = False
    for file in files_to_compare_list:
        # File path inside the container
        filepath_in_singularity = '/queens/pqueens/' + file.split("pqueens/")[-1]

        # Compare the queens source files with the ones inside the container
        command_string = (
            f"singularity exec {ABS_SINGULARITY_IMAGE_PATH} "
            + f"cmp {file} {filepath_in_singularity}"
        )
        _, _, stdout, stderr = run_subprocess(
            command_string, raise_error_on_subprocess_failure=False
        )

        # If file is different or missing stop iteration and build the image
        if stdout or stderr:
            files_changed = True
            break
    return files_changed


def _get_python_files_in_folder(relative_path):
    """Get list of absolute paths of files in folder.

    Only python files are included.

    Args:
        relative_path (str): Relative path to folder from pqueens.

    Returns:
        file_paths: List of the absolute paths of the python files within the folder.
    """
    abs_path = relative_path_from_pqueens(relative_path)
    elements = os.listdir(abs_path)
    elements.sort()
    file_paths = [
        os.path.join(abs_path, ele) for _, ele in enumerate(elements) if ele.endswith('.py')
    ]
    return file_paths


def sha1sum(file_path, remote_connect=None):
    """Hash files using sha1sum.

    sha1sum is a computer program that calculates hashes and is the default on most Linux
    distributions. It it is not available on your OS under the same name you can still create a
    symlink.
    Args:
        file_path (str): Absolute path to the file to hash.
        remote_connect (str, optional): username@machine in case of remote machines.

    Returns:
        str: the hash of the file
    """
    command_string = f"sha1sum {file_path}"
    if remote_connect:
        command_string = f"ssh {remote_connect} && " + command_string
    _, _, output, _ = run_subprocess(
        command_string,
        additional_error_message="Was not able to hash the file",
    )
    return output.split(" ")[0]<|MERGE_RESOLUTION|>--- conflicted
+++ resolved
@@ -6,11 +6,7 @@
 import time
 
 from pqueens.utils.config_directories import ABS_SINGULARITY_IMAGE_PATH
-from pqueens.utils.path_utils import (
-    PATH_TO_QUEENS,
-    relative_path_from_pqueens,
-    relative_path_from_queens,
-)
+from pqueens.utils.path_utils import PATH_TO_QUEENS, relative_path_from_pqueens
 from pqueens.utils.run_subprocess import SubprocessError, run_subprocess
 from pqueens.utils.user_input import request_user_input_with_default_and_timeout
 
@@ -371,17 +367,10 @@
     ]
 
     # Specific files in the singularity image relevant for a run
-<<<<<<< HEAD
     files_to_compare_list = [
+        'database/mongodb.py',
         'schedulers/cluster_scheduler.py',
-        'database/mongodb.py',
-        '../setup_remote.py',
-        'remote_main.py',
     ]
-=======
-    files_to_compare_list = ["database/mongodb.py"]
-
->>>>>>> 9d587c1d
     # generate absolute paths
     files_to_compare_list = [relative_path_from_pqueens(file) for file in files_to_compare_list]
     folders_to_compare_list = [relative_path_from_pqueens(file) for file in folders_to_compare_list]
