--- conflicted
+++ resolved
@@ -94,11 +94,4 @@
         job_dir (Path): Path to the current job directory.
     """
     job_dir = experiment_dir / str(job_id)
-<<<<<<< HEAD
-    return job_dir
-
-
-LOCAL_TEMPORARY_SUBMISSION_SCRIPT = local_base_directory() / "temporary_submission_script.sh"
-=======
-    return job_dir
->>>>>>> 6d074025
+    return job_dir