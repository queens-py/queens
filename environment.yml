name: queens
channels:
  - defaults
  - conda-forge
dependencies:
  - python==3.8
# to ensure that performance optimized backends are used,
# the following packages are installed from conda
# for example BLAS libraries like Intel MKL for numpy
  - cython==0.29.30
  - numpy==1.21.5
<<<<<<< HEAD
  - scipy==1.9.3
=======
  - scipy==1.10.0
>>>>>>> 75e0034c
  - numba==0.55.1
  - scikit-learn==1.1.1
  - pandas==1.4.3
# Only install pip-tools via pip itself since
# all other pip dependencies should be managed
# via pip-tools in the requirements.in files
  - pip
  - pip:
      - pip-tools<|MERGE_RESOLUTION|>--- conflicted
+++ resolved
@@ -9,11 +9,7 @@
 # for example BLAS libraries like Intel MKL for numpy
   - cython==0.29.30
   - numpy==1.21.5
-<<<<<<< HEAD
-  - scipy==1.9.3
-=======
   - scipy==1.10.0
->>>>>>> 75e0034c
   - numba==0.55.1
   - scikit-learn==1.1.1
   - pandas==1.4.3
